--- conflicted
+++ resolved
@@ -126,8 +126,7 @@
 	case ast.Plus, ast.Minus, ast.Mul, ast.Div, ast.Mod, ast.IntDiv:
 		return arithmeticalOpsToPBExpr(client, expr)
 	case ast.AndAnd, ast.OrOr, ast.UnaryNot:
-<<<<<<< HEAD
-		return logicalFuncToPBExpr(client, expr)
+		return logicalOpsToPBExpr(client, expr)
 	//case ast.Abs:
 	//	return absToPBExpr(client, expr)
 	//case ast.Pow:
@@ -142,9 +141,6 @@
 	//	return ifnullToPBExpr(client, expr)
 	//case ast.Nullif:
 	//	return nullifToPBExpr(client, expr)
-=======
-		return logicalOpsToPBExpr(client, expr)
->>>>>>> 0eee7c85
 	default:
 		return nil
 	}
